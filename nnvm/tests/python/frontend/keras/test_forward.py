--- conflicted
+++ resolved
@@ -53,20 +53,12 @@
     keras_out = get_keras_output(xs)
 
     for target, ctx in ctx_list():
-<<<<<<< HEAD
-        tvm_out = get_tvm_output([x.transpose([0,3,1,2]) for x in xs ]
-                                  if need_transpose else xs, target, ctx)
-        for k, t in zip(keras_out, tvm_out):
-            np.testing.assert_allclose(k, t, rtol=1e-5, atol=1e-5)
-=======
         tvm_out = get_tvm_output([x.transpose([0,3,1,2]) for x in xs], target, ctx)
         if isinstance (keras_out, list):
             for kout, tout in zip(keras_out, tvm_out):
                 np.testing.assert_allclose(kout, tout.reshape(kout.shape), rtol=1e-5, atol=1e-5)
         else:
             np.testing.assert_allclose(keras_out, tvm_out.reshape(keras_out.shape), rtol=1e-5, atol=1e-5)
-
->>>>>>> 0565fcc8
 
 def test_forward_elemwise_add():
     r = []
